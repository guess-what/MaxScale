--- conflicted
+++ resolved
@@ -44,12 +44,8 @@
  * 27/10/14	Massimiliano Pinto	Addition of SERVER_MASTER_STICKINESS
  * 19/02/15	Mark Riddoch		Addition of serverGetList
  * 01/06/15	Massimiliano Pinto	Addition of server_update_address/port
-<<<<<<< HEAD
- *
-=======
  * 19/06/15	Martin Brampton		Extra fields for persistent connections, CHK_SERVER
-
->>>>>>> 5bde03ed
+ *
  * @endverbatim
  */
 
@@ -208,10 +204,7 @@
 extern char	*serverGetParameter(SERVER *, char *);
 extern void	server_update(SERVER *, char *, char *, char *);
 extern void     server_set_unique_name(SERVER *, char *);
-<<<<<<< HEAD
-=======
 extern DCB      *server_get_persistent(SERVER *, char *, const char *);
->>>>>>> 5bde03ed
 extern void	server_update_address(SERVER *, char *);
 extern void	server_update_port(SERVER *,  unsigned short);
 extern RESULTSET	*serverGetList();
